import logging

# logging
from asgi_correlation_id import CorrelationIdMiddleware
from fastapi import FastAPI
from fastapi.exception_handlers import http_exception_handler
from fastapi.exceptions import HTTPException

from core.configure_logging import configure_logging
from core.routers.index import router as index_router
from core.routers.jwt_auth import router as jwt_router
from core.routers.query import router as query_router
from core.routers.rapid_release import router as rapid_release
from core.configuration import load_environment

from fastapi.middleware.cors import CORSMiddleware

environment = load_environment()["ENV_STATE"]
<<<<<<< HEAD
origins = [
=======

origins = [ 
>>>>>>> 7353c732
    "https://beta.brainkb.org",
]

if environment == "prods":
    app = FastAPI(docs_url=None, redoc_url=None)
else:
    app = FastAPI()
logger = logging.getLogger(__name__)

app.add_middleware(
    CORSMiddleware,
    allow_origins=origins,
    allow_credentials=True,
    allow_methods=["*"],
    allow_headers=["*"],
)

app.add_middleware(CorrelationIdMiddleware)


app.include_router(index_router)
app.include_router(jwt_router)
app.include_router(query_router)

# rapid-release
app.include_router(rapid_release, prefix="/api/rapid-release", tags=["Rapid release"])


@app.on_event("startup")
async def startup_event():
    configure_logging()
    logger.info("Starting FastAPI")


# log all HTTP exception when raised
@app.exception_handler(HTTPException)
async def http_exception_handler_logging(request, exc):
    logger.error(f"HTTP Exception raised: {exc.status_code} {exc.detail}")
    return await http_exception_handler(request, exc)<|MERGE_RESOLUTION|>--- conflicted
+++ resolved
@@ -16,12 +16,9 @@
 from fastapi.middleware.cors import CORSMiddleware
 
 environment = load_environment()["ENV_STATE"]
-<<<<<<< HEAD
-origins = [
-=======
 
-origins = [ 
->>>>>>> 7353c732
+
+origins = [  
     "https://beta.brainkb.org",
 ]
 
